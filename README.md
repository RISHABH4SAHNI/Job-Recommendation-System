# Job Recommendation System

Machine learning-based job recommendation system that classifies job postings and generates personalized recommendations using NLP and ML.

## Features
- **Job Domain Classification**: Automatically classify job postings into domains
- **Skill Relevancy Scoring**: Compute skill and text similarity between candidates and jobs
- **Recommendation Engine**: Generate personalized job recommendations
- **REST API**: FastAPI-based endpoints with OpenAPI docs

## Project Structure
```
src/
  api/
    main.py                # FastAPI app entrypoint
    models/schemas.py      # Pydantic request/response models
    routes/
      classification.py    # /classification endpoints
      recommendations.py   # /recommendations endpoints
  data_processing/
    csv_processor.py       # CSV loaders/cleaners and utilities
  job_domain_classifier/
    classifier.py          # Training, inference, model IO
    preprocessing.py       # Text cleaning and domain assignment
  matching_engine/
    candidate_job_matcher.py
    recommendation_generator.py
  resume_parser/
    llama_parser.py
  skill_relevancy_scorer/
    fuzzy_matcher.py
    relevancy_calculator.py
    skill_extractor.py
  utils/
    file_utils.py
    ml_utils.py

config/
  settings.py              # Paths, API config, env vars
  logging_config.py        # Logging setup

scripts/
  process_data.py          # Organize/process CSV data
  train_models.py          # Train and save classifier

data/
  raw/                     # Place input CSVs (e.g., job_details.csv)
  processed/               # Generated processed datasets
  models/                  # Saved models

tests/                     # Unit tests
```

## Requirements
- Python 3.8+

## Installation
Install in editable mode using the included packaging metadata:
```bash
pip install -e .
```

This project uses configuration from environment variables (optional). Create a `.env` in the project root to override defaults:
```
API_HOST=127.0.0.1
API_PORT=8000
MLFLOW_TRACKING_URI=.\mlflow
```

## Data Setup
Place the required CSV files into `data/raw/`:
- `job_details.csv` (required for recommendations and training)
- Optional: `all_resumes_data.csv`, `job_details_with_predictions.csv`, etc.

You can also run the helper script to organize/process data:
```bash
python scripts/process_data.py
```

## Running the API
Start the FastAPI server:
```bash
uvicorn src.api.main:app --reload --host 127.0.0.1 --port 8000
```

Open the interactive docs at `http://127.0.0.1:8000/docs`.

## API Overview
- Note: The classification endpoint requires a trained model saved under `data/models/`. Run training first if you haven't.
- `GET /` – Root service info
- `GET /recommendations/health` – Health check
- `POST /classification/predict` – Predict job domain
  - Request body:
    ```json
    { "description": "We are looking for a Python developer with ML experience" }
    ```
  - Example response:
    ```json
    { "domain": "Software Development", "confidence": 0.8, "cleaned_text": "python developer ml experience" }
    ```
- `POST /recommendations/generate` – Generate personalized job recommendations
  - Request body:
    ```json
    {
      "candidate": {
        "name": "Jane Doe",
        "email": "jane@example.com",
        "skills": ["python", "machine learning", "sql"],
        "experiences": "Worked on data pipelines",
        "education": "B.Tech Computer Science",
        "domains": ["Data Science", "Software Development"]
      },
      "max_recommendations": 5,
      "filters": {"location": "Remote"}
    }
    ```
  - Example response (array):
    ```json
    [
      {"job_id": "123", "title": "Python Developer", "company": "Tech Corp", "location": "Remote", "relevancy_score": 0.92}
    ]
    ```

## Training the Classifier
Ensure `data/raw/job_details.csv` exists, then run:
```bash
python scripts/train_models.py
```
The best model will be saved under `data/models/`.

## Running Tests
```bash
python -m unittest discover -s tests
```

<<<<<<< HEAD
Visit `/docs` for API documentation when running the server.

## Docker
Build the image and run the API:
```bash
docker build -t job-reco:dev .
docker run --rm -p 8000:8000 -e API_HOST=0.0.0.0 -e API_PORT=8000 -v %cd%/data:/app/data job-reco:dev
```

Using docker-compose (recommended for development):
```bash
docker compose up --build
```

What this does:
- Builds from `Dockerfile`
- Serves the API on port 8000 with hot reload
- Mounts `./src`, `./config`, `./scripts`, and `./data` into the container

Environment variables (can be set via a `.env` file at project root):
- `API_HOST` (default `0.0.0.0`)
- `API_PORT` (default `8000`)
- `MLFLOW_TRACKING_URI` (optional)

Optional database:
- Not required by default. A Postgres service is stubbed and commented in `docker-compose.yml`. Uncomment and configure if you add persistence later.
=======
## Development Notes
- Use `pip install -e .` to ensure imports like `src.api` resolve correctly during development.
- Default directories are created automatically (`data/raw`, `data/processed`, `data/models`).
- Logging is configured via `config/logging_config.py` and used across scripts and API.
>>>>>>> 70c1c291
<|MERGE_RESOLUTION|>--- conflicted
+++ resolved
@@ -83,7 +83,7 @@
 uvicorn src.api.main:app --reload --host 127.0.0.1 --port 8000
 ```
 
-Open the interactive docs at `http://127.0.0.1:8000/docs`.
+Open the interactive docs at `http://127.0.0.1:8000/docs` or visit `/docs` when running the server.
 
 ## API Overview
 - Note: The classification endpoint requires a trained model saved under `data/models/`. Run training first if you haven't.
@@ -133,9 +133,6 @@
 python -m unittest discover -s tests
 ```
 
-<<<<<<< HEAD
-Visit `/docs` for API documentation when running the server.
-
 ## Docker
 Build the image and run the API:
 ```bash
@@ -160,9 +157,8 @@
 
 Optional database:
 - Not required by default. A Postgres service is stubbed and commented in `docker-compose.yml`. Uncomment and configure if you add persistence later.
-=======
+
 ## Development Notes
 - Use `pip install -e .` to ensure imports like `src.api` resolve correctly during development.
 - Default directories are created automatically (`data/raw`, `data/processed`, `data/models`).
-- Logging is configured via `config/logging_config.py` and used across scripts and API.
->>>>>>> 70c1c291
+- Logging is configured via `config/logging_config.py` and used across scripts and API.